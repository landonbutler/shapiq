--- conflicted
+++ resolved
@@ -510,15 +510,9 @@
         )
         return copy.deepcopy(stii)
 
-<<<<<<< HEAD
-    def compute_fii(self, index: str, order: int) -> InteractionValues:
-        """Computes Faithful interaction indices, such as FSII and FBII index up to order "order" after
-            [Tsai et al. 2023](https://jmlr.org/papers/v24/22-0202.html).
-=======
-    def compute_fsii(self, order: int) -> InteractionValues:
+    def compute_fsii(self, index: str, order: int) -> InteractionValues:
         """Computes the FSII index up to order ``order`` after
             `Tsai et al. (2023) <https://jmlr.org/papers/v24/22-0202.html>`_.
->>>>>>> 4bfe78a1
 
         Args:
             order: The highest order of interactions
@@ -807,14 +801,9 @@
         semi-values `Dubey et al. (1981) <https://doi.org/10.1287/moor.6.1.122>`_, or
         probabilistic values `Robert J. Weber (2009) <https://doi.org/10.1017/CBO9780511528446.008>`_ for the following indices
         are currently supported:
-<<<<<<< HEAD
-            - SV: Shapley value: https://doi.org/10.1515/9781400881970-018
-            - BV: Banzhaf value: Banzhaf III, J. F. (1964). Weighted voting doesn't work: A
-                mathematical analysis. Rutgers L. Rev., 19, 317.
-=======
             - SV: Shapley value: Shapley, L. S. (1953) "17. A Value for n-Person Games" Princeton University Press, pp. 307-318
-            - BV: Banzhaf value: Banzhaf III, J. F. (1964). "Weighted voting doesn't work: A mathematical analysis" Rutgers L. Rev., 19, 317.
->>>>>>> 4bfe78a1
+            - BV: Banzhaf value: Banzhaf III, J. F. (1964). "Weighted voting doesn't work: A
+                mathematical analysis" Rutgers L. Rev., 19, 317.
 
         Args:
             index: The interaction index
